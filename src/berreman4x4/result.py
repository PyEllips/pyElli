# Encoding: utf-8


class Result:
    """Record of a simulation result."""
    __result = None

    @property
    def psi(self):
        return self.__result.psi

    @property
    def delta(self):
        return self.__result.delta

    @property
    def rho(self):
        return self.__result.rho

    @property
    def rhoMat(self):
        return self.__result.rhoMat

    @property
    def psiMat(self):
        return self.__result.psiMat

    @property
    def deltaMat(self):
        return self.__result.deltaMat

<<<<<<< HEAD

=======
>>>>>>> 43872add
    @property
    def mueller_matrix(self):
        return self.__result.mueller_matrix

    @property
    def jones_matrix_r(self):
        return self.__result.jones_matrix_r

    @property
    def jones_matrix_t(self):
        return self.__result.jones_matrix_t

    @property
    def R(self):
        return self.__result.R

    @property
    def T(self):
        return self.__result.T

<<<<<<< HEAD
    def __init__(self, experiment, solver):
=======
    def __init__(self, solver: "Solver") -> None:
>>>>>>> 43872add
        """

        """
        self.__result = solver

    # def get(self, name):
    #     """Return the data for the requested coefficient 'name'.
    #
    #     Examples for 'name'...
    #     'r_sp' : Amplitude reflection coefficient from 's' to 'p' polarization.
    #     'r_LR' : Reflection from circular right to circular left polarization.
    #     'T_pp' : Power transmission coefficient from 'p' to 'p' polarization.
    #     'Ψ_ps', 'Δ_pp' : Ellipsometry parameters.
    #
    #     Note : 'Ψ', 'Δ' are shortcuts for 'Ψ_pp' and 'Δ_pp', which are the only
    #     non zero parameters for samples with isotropic layers.
    #
    #     For more information about the definition of the...
    #     * ellipsomtery parameters see getEllipsometryParameters()
    #     * circular polarization, see getCircularJones()
    #
    #     Returns : array of values
    #     """
    #     param = name[0]
    #
    #     # Read the requested indices...
    #     (i, j) = map(self._polarIndex, name[2:4]) if len(name) > 1 else (0, 0)
    #
    #     # Select the requested array...
    #     if param == 'r':
    #         M = self.Tc_ri if self.circular else self.T_ri
    #     elif param == 't':
    #         M = self.Tc_ti if self.circular else self.T_ti
    #     elif param == 'R':
    #         M = self.Rc if self.circular else self.R
    #     elif param == 'T':
    #         M = self.Tc if self.circular else self.T
    #     elif param == 'Ψ' or param == 'psi':
    #         M = self.Psi
    #     elif param == 'Δ' or param == 'delta':
    #         M = self.Delta
    #
    #     # Return the requested data...
    #     return M[..., i, j]
    #
    # def _polarIndex(self, char):
    #     """Return polarization index for character 'char'.
    #
    #     Returned value : 'p', 'L' -> 0
    #                      's', 'R' -> 1
    #     """
    #     if char in ['p', 'L']:
    #         return 0
    #     elif char in ['s', 'R']:
    #         return 1<|MERGE_RESOLUTION|>--- conflicted
+++ resolved
@@ -29,10 +29,6 @@
     def deltaMat(self):
         return self.__result.deltaMat
 
-<<<<<<< HEAD
-
-=======
->>>>>>> 43872add
     @property
     def mueller_matrix(self):
         return self.__result.mueller_matrix
@@ -53,11 +49,7 @@
     def T(self):
         return self.__result.T
 
-<<<<<<< HEAD
-    def __init__(self, experiment, solver):
-=======
     def __init__(self, solver: "Solver") -> None:
->>>>>>> 43872add
         """
 
         """
