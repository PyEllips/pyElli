--- conflicted
+++ resolved
@@ -30,7 +30,6 @@
     def deltaMat(self):
         return self.__result.deltaMat
 
-
     @property
     def mueller_matrix(self):
         return self.__result.mueller_matrix
@@ -47,15 +46,11 @@
     def R(self):
         return self.__result.R
 
-<<<<<<< HEAD
-    def __init__(self, solver):
-=======
     @property
     def T(self):
         return self.__result.T
 
-    def __init__(self, experiment, solver):
->>>>>>> 2ea184e5
+    def __init__(self, solver):
         """
 
         """
