--- conflicted
+++ resolved
@@ -54,24 +54,4 @@
         self.lbda = experiment.lbda
         self.theta_i = experiment.theta_i
         self.jonesVector = experiment.jonesVector
-<<<<<<< HEAD
-
-        # Get permitivity profile of the complete structure
-        self.permProfile.append(self.structure.frontMaterial.getTensor(self.lbda))
-
-        for L in self.structure.layers:
-            self.permProfile.extend(L.getPermittivityProfile(self.lbda))
-
-        self.permProfile.append(self.structure.backMaterial.getTensor(self.lbda))
-
-        # Returns the value of Kx.
-        # As detailed in the documentation, 'Phi' is the angle of the wave
-        # traveling to the right with respect to the horizontal.
-        # kx = n k0 sin(Φ) : Real and constant throughout the structure.
-        #                   If n ∈ ℂ, then Φ ∈ ℂ
-        # Kx = kx/k0 = n sin(Φ) : Reduced wavenumber.
-        nx = self.structure.frontMaterial.getRefractiveIndex(self.lbda)[:, 0, 0]
-        self.Kx = nx * np.sin(np.deg2rad(self.theta_i))
-=======
-        self.permProfile = self.structure.getPermittivityProfile(self.lbda)
->>>>>>> 43872add
+        self.permProfile = self.structure.getPermittivityProfile(self.lbda)