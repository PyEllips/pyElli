--- conflicted
+++ resolved
@@ -2,11 +2,7 @@
 import numpy as np
 
 from .experiment import Experiment
-<<<<<<< HEAD
-from .math import unitConversion
 from .solver4x4 import Solver4x4
-=======
->>>>>>> 2ea184e5
 
 
 #########################################################
@@ -49,13 +45,8 @@
 
     def evaluate(self, lbda, theta_i, vector=[1, 0, 1, 0]):
         """Return the Evaluation of the structure for the given parameters"""
-<<<<<<< HEAD
         exp = Experiment(self, lbda, theta_i, [1, 0, 1, 0])
         return exp.evaluate(Solver4x4())
-=======
-        exp = Experiment(self, lbda, theta_i, vector)
-        return exp.evaluate()
->>>>>>> 2ea184e5
 
 
 #########################################################
@@ -74,14 +65,10 @@
         'd'        : Thickness of layer in nm or tuple (thickness, unit)
         """
         self.material = material
-<<<<<<< HEAD
-        self.d = unitConversion(d)
-=======
 
     def setThickness(self, d):
         """Defines the thickness of this homogeneous layer in nm."""
         self.d = d
->>>>>>> 2ea184e5
 
     def getPermittivityProfile(self, lbda):
         """Returns permittivity tensor profile.
@@ -97,39 +84,18 @@
 class RepeatedLayers(Layer):
     """Repetition of a structure."""
 
-<<<<<<< HEAD
     reps = None        # Number of repetitions
     before = None   # additionnal layers before the first period
     after = None    # additionnal layers after the last period
-=======
-    n = None        # Number of repetitions
-    before = None   # additional layers before the first period
-    after = None    # additional layers after the last period
->>>>>>> 2ea184e5
     layers = None   # layers to repeat
 
     def __init__(self, layers=None, reps=2, before=0, after=0):
         """Repeated structure of layers
 
         'layers' : list of the repeated layers
-<<<<<<< HEAD
         'reps' : number of repetitions
         'before' : number of additionnal layers before the first period
         'after' : number of additionnal layers after the last period
-=======
-        'n' : number of repetitions
-        'before', 'after' : see method setRepetition()
-        """
-        self.setRepetition(n, before, after)
-        self.setLayers(layers)
-
-    def setRepetition(self, n,  before=0, after=0):
-        """Defines the number of repetitions.
-
-        'n' : number of repetitions
-        'before' : number of additional layers before the first period
-        'after' : number of additional layers after the last period
->>>>>>> 2ea184e5
 
         Example : For layers [1,2,3] with n=2, before=1 and after=0, the
         structure will be 3123123.
