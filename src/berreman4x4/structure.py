# Encoding: utf-8
from .materials import Material
import numpy as np
import numpy.typing as npt
from typing import List

from .experiment import Experiment
<<<<<<< HEAD


#########################################################
# Structure Class...

class Structure:
    """Description of the whole structure.

    * front half-space (incident), must be isotropic
    * back half-space (exit), may be anisotropic
    * layer succession
    """
    frontMaterial = None
    backMaterial = None
    layers = []  # list of layers

    def __init__(self, front=None, layers=None, back=None):
        """Creates an empty structure.

        'front' : front half space, see setFrontHalfSpace()
        'layers' : layer list, see setLayers()
        'back' : back half space, see setBackHalfSpace()
        """
        self.setFrontMaterial(front)
        self.setLayers(layers)
        self.setBackMaterial(back)

    def setFrontMaterial(self, material):
        """Defines the front half-space material.

        'material' : Material object
        """
        self.frontMaterial = material

    def setBackMaterial(self, material):
        """Defines the back half-space material.

        'material' : Material object
        """
        self.backMaterial = material

    def setLayers(self, layers):
        """Set list of layers.

        'layers' : list of layers, starting from z=0
        """
        self.layers = layers

    def evaluate(self, lbda, theta_i, vector=[1, 0, 1, 0]):
        """Return the Evaluation of the structure for the given parameters"""
        exp = Experiment(self, lbda, theta_i, vector)
        return exp.evaluate()
=======
from .solver import Solver 
from .solver4x4 import Solver4x4
from .result import Result
>>>>>>> 43872add


#########################################################
# Layer Class...

class Layer:
    """Homogeneous layer finite of dielectric material."""

<<<<<<< HEAD
    material = None     # Material making the layer
    d = None            # Thickness of the layer

    def __init__(self, material, d):
=======
    def __init__(self, material: Material, d:float) -> None:
>>>>>>> 43872add
        """New layer of material 'material', with thickness 'd'

        'material' : Material object
        'd'        : Thickness of layer in nm or tuple (thickness, unit)
        """
        self.setMaterial(material)
        self.setThickness(d)

    def setMaterial(self, material: Material) -> None:
        """Defines the material for this layer. """
        self.material = material

<<<<<<< HEAD
    def setThickness(self, d):
=======
    def setThickness(self, d:float) -> None:
>>>>>>> 43872add
        """Defines the thickness of this homogeneous layer in nm."""
        self.d = d

    def getPermittivityProfile(self, lbda: npt.ArrayLike) -> List:
        """Returns permittivity tensor profile.

        Returns a list containing one tuple: [(d, epsilon)]
        """
        return [(self.d, self.material.getTensor(lbda))]


#########################################################
# Repeated layers...

class RepeatedLayers(Layer):
    """Repetition of a structure."""

    n = None        # Number of repetitions
    before = None   # additional layers before the first period
    after = None    # additional layers after the last period
    layers = None   # layers to repeat

    def __init__(self, layers: List[Layer], n: int = 2, before: int = 0, after: int = 0) -> None:
        """Repeated structure of layers

        'layers' : list of the repeated layers
        'n' : number of repetitions
        'before', 'after' : see method setRepetition()
        """
        self.setRepetition(n, before, after)
        self.setLayers(layers)

    def setRepetition(self, n: int, before: int = 0, after: int = 0) -> None:
        """Defines the number of repetitions.

        'n' : number of repetitions
        'before' : number of additional layers before the first period
        'after' : number of additional layers after the last period

        Example : For layers [1,2,3] with n=2, before=1 and after=0, the
        structure will be 3123123.
        """
        self.n = n
        self.before = before
        self.after = after

    def setLayers(self, layers: List[Layer]) -> None:
        """Set list of layers.

        'layers' : list of layers, starting from z=0
        """
        self.layers = layers

    def getPermittivityProfile(self, lbda: npt.ArrayLike) -> List:
        """Returns permittivity tensor profile.

        Returns list of tuples [(d1, epsilon1), (d2, epsilon2), ... ]
        """
        layers = [L.getPermittivityProfile(lbda)[0] for L in self.layers]

        if self.before > 0:
            before = layers[-self.before:]
        else:
            before = []
        return before + self.n * layers + layers[:self.after]


#########################################################
# Inhomogeneous layers...

class InhomogeneousLayer(Layer):
    """Inhomogeneous layer.

    Must be fabricated with an InhomogeneousMaterial object.
    """

    def getPermittivityProfile(self, lbda):
        """Returns permittivity tensor profile.

        Tensor is evaluated in the middle of each slice.
        Returns list [(d1, epsilon1), (d2, epsilon2), ... ]
        """
        z = self.material.getSlices()
        h = np.diff(z)
        zmid = (z[:-1] + z[1:]) / 2.
        tensor = [self.material.getTensor(z, lbda) for z in zmid]
        return list(zip(h, tensor))


#########################################################
# Structure Class...

class Structure:
    """Description of the whole structure.

    * front half-space (incident), must be isotropic
    * back half-space (exit), may be anisotropic
    * layer succession
    """
    frontMaterial = None
    backMaterial = None
    layers = []  # list of layers

    def __init__(self, front: Material, layers: List[Layer], back: Material) -> None:
        """Creates an empty structure.

        'front' : front half space, see setFrontHalfSpace()
        'layers' : layer list, see setLayers()
        'back' : back half space, see setBackHalfSpace()
        """
        self.setFrontMaterial(front)
        self.setLayers(layers)
        self.setBackMaterial(back)

    def setFrontMaterial(self, material: Material) -> None:
        """Defines the front half-space material.

        'material' : Material object
        """
        self.frontMaterial = material

    def setBackMaterial(self, material: Material) -> None:
        """Defines the back half-space material.

        'material' : Material object
        """
        self.backMaterial = material

    def setLayers(self, layers: List[Layer]) -> None:
        """Set list of layers.

        'layers' : list of layers, starting from z=0
        """
        self.layers = layers

    def getPermittivityProfile(self, lbda) -> List:
        """Get permittivity profile of the complete structure for the wavelengths lbda.
        """
        permProfile = [self.frontMaterial.getTensor(lbda)]

        for L in self.layers:
            permProfile.extend(L.getPermittivityProfile(lbda))

        permProfile.extend([self.backMaterial.getTensor(lbda)])
        return permProfile

    def evaluate(self, lbda, theta_i, solver: Solver = Solver4x4, **solver_kwargs) -> Result:
        """Return the Evaluation of the structure for the given parameters with standard settings"""
        exp = Experiment(self, lbda, theta_i)
        return exp.evaluate(solver, **solver_kwargs)<|MERGE_RESOLUTION|>--- conflicted
+++ resolved
@@ -5,64 +5,9 @@
 from typing import List
 
 from .experiment import Experiment
-<<<<<<< HEAD
-
-
-#########################################################
-# Structure Class...
-
-class Structure:
-    """Description of the whole structure.
-
-    * front half-space (incident), must be isotropic
-    * back half-space (exit), may be anisotropic
-    * layer succession
-    """
-    frontMaterial = None
-    backMaterial = None
-    layers = []  # list of layers
-
-    def __init__(self, front=None, layers=None, back=None):
-        """Creates an empty structure.
-
-        'front' : front half space, see setFrontHalfSpace()
-        'layers' : layer list, see setLayers()
-        'back' : back half space, see setBackHalfSpace()
-        """
-        self.setFrontMaterial(front)
-        self.setLayers(layers)
-        self.setBackMaterial(back)
-
-    def setFrontMaterial(self, material):
-        """Defines the front half-space material.
-
-        'material' : Material object
-        """
-        self.frontMaterial = material
-
-    def setBackMaterial(self, material):
-        """Defines the back half-space material.
-
-        'material' : Material object
-        """
-        self.backMaterial = material
-
-    def setLayers(self, layers):
-        """Set list of layers.
-
-        'layers' : list of layers, starting from z=0
-        """
-        self.layers = layers
-
-    def evaluate(self, lbda, theta_i, vector=[1, 0, 1, 0]):
-        """Return the Evaluation of the structure for the given parameters"""
-        exp = Experiment(self, lbda, theta_i, vector)
-        return exp.evaluate()
-=======
-from .solver import Solver 
+from .solver import Solver
 from .solver4x4 import Solver4x4
 from .result import Result
->>>>>>> 43872add
 
 
 #########################################################
@@ -71,14 +16,7 @@
 class Layer:
     """Homogeneous layer finite of dielectric material."""
 
-<<<<<<< HEAD
-    material = None     # Material making the layer
-    d = None            # Thickness of the layer
-
-    def __init__(self, material, d):
-=======
-    def __init__(self, material: Material, d:float) -> None:
->>>>>>> 43872add
+    def __init__(self, material: Material, d: float) -> None:
         """New layer of material 'material', with thickness 'd'
 
         'material' : Material object
@@ -91,11 +29,7 @@
         """Defines the material for this layer. """
         self.material = material
 
-<<<<<<< HEAD
-    def setThickness(self, d):
-=======
-    def setThickness(self, d:float) -> None:
->>>>>>> 43872add
+    def setThickness(self, d: float) -> None:
         """Defines the thickness of this homogeneous layer in nm."""
         self.d = d
 
