--- conflicted
+++ resolved
@@ -62,12 +62,7 @@
       },
       "outputs": [],
       "source": [
-<<<<<<< HEAD
-        "ANGLE = 70\n",
-        "psi_delta = elli.read_nexus_psi_delta(\"SiO2onSi.ellips.nxs\").loc[ANGLE][210:800]"
-=======
         "ANGLE = 70\npsi_delta = elli.read_nexus_psi_delta(\"SiO2onSi.ellips.nxs\").loc[ANGLE][210:800]"
->>>>>>> 71dbfc20
       ]
     },
     {
